--- conflicted
+++ resolved
@@ -1,11 +1,7 @@
 # ES313
-<<<<<<< HEAD
 Support for Course ES313 - Mathematical Modelling and Simulation.
 
 For more information on installation and usage, see the `Setup` folder.
 
-=======
-Support for Course ES313 Mathematical Modelling and Simulation.
 
-..
->>>>>>> ce03dfdc
+Support for Course ES313 Mathematical Modelling and Simulation.